--- conflicted
+++ resolved
@@ -86,9 +86,6 @@
                                                                insets: UIEdgeInsets(top: 13, left: 16, bottom: 0, right: 16),
                                                                colors: ColorConfiguration(color: Color.UnderlineTextField.placeholder))
         self.setup(placeholderServices: [StaticPlaceholderService(configuration: placeholderConfig)])
-<<<<<<< HEAD
-        self.heightLayoutPolicy = .elastic(minHeight: 136, bottomSpace: 5, ignoreEmptyHint: false)
-=======
         self.setup(hintService: HintService(configuration: .init(font: UIFont.systemFont(ofSize: 13, weight: .regular),
                                                                  lineHeight: 17,
                                                                  colors: ColorConfiguration(error: Color.UnderlineTextField.error,
@@ -99,7 +96,6 @@
         self.heightLayoutPolicy = .elastic(policy: .init(minHeight: 130,
                                                          bottomOffset: 5,
                                                          ignoreEmptyHint: false))
->>>>>>> b077e345
         self.validationPolicy = .always
     }
 
